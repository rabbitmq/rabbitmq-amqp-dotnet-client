// This source code is dual-licensed under the Apache License, version 2.0,
// and the Mozilla Public License, version 2.0.
// Copyright (c) 2017-2024 Broadcom. All Rights Reserved. The term "Broadcom" refers to Broadcom Inc. and/or its subsidiaries.

using Amqp.Types;

namespace RabbitMQ.AMQP.Client
{
    public static class Consts
    {
        public const string Exchanges = "exchanges";
        public const string Key = "key";
        public const string Queues = "queues";
        public const string Bindings = "bindings";
        public const string Messages = "messages";

        /// <summary>
        /// <code>uint.MinValue</code> means "no limit"
        /// </summary>
        public const uint DefaultMaxFrameSize = uint.MinValue; // NOTE: Azure/amqpnetlite uses 256 * 1024

        /// <summary>
        /// The default virtual host, <c>/</c>
        /// </summary>
        public const string DefaultVirtualHost = "/";

        // amqp:sql-filter
        private const string AmqpSqlFilter = "amqp:sql-filter";
        internal static readonly Symbol s_streamSqlFilterSymbol = new(AmqpSqlFilter);
<<<<<<< HEAD
        internal const string SqlFilter = "sql-filter";
=======
        private const string SqlFilter = "sql-filter";
        internal static readonly Symbol s_sqlFilterSymbol = new(SqlFilter);
>>>>>>> 48e8a72a

        internal const string AmqpPropertiesFilter = "amqp:properties-filter";
        internal const string AmqpApplicationPropertiesFilter = "amqp:application-properties-filter";

        // sql-filter
        private const string RmqStreamFilter = "rabbitmq:stream-filter";
        private const string RmqStreamOffsetSpec = "rabbitmq:stream-offset-spec";
        private const string RmqStreamMatchUnfiltered = "rabbitmq:stream-match-unfiltered";

        internal static readonly Symbol s_streamFilterSymbol = new(RmqStreamFilter);
        internal static readonly Symbol s_streamOffsetSpecSymbol = new(RmqStreamOffsetSpec);
        internal static readonly Symbol s_streamMatchUnfilteredSymbol = new(RmqStreamMatchUnfiltered);

    }
}<|MERGE_RESOLUTION|>--- conflicted
+++ resolved
@@ -27,12 +27,8 @@
         // amqp:sql-filter
         private const string AmqpSqlFilter = "amqp:sql-filter";
         internal static readonly Symbol s_streamSqlFilterSymbol = new(AmqpSqlFilter);
-<<<<<<< HEAD
         internal const string SqlFilter = "sql-filter";
-=======
-        private const string SqlFilter = "sql-filter";
         internal static readonly Symbol s_sqlFilterSymbol = new(SqlFilter);
->>>>>>> 48e8a72a
 
         internal const string AmqpPropertiesFilter = "amqp:properties-filter";
         internal const string AmqpApplicationPropertiesFilter = "amqp:application-properties-filter";
