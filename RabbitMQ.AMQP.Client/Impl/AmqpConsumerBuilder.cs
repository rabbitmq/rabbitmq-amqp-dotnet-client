// This source code is dual-licensed under the Apache License, version
// 2.0, and the Mozilla Public License, version 2.0.
// Copyright (c) 2017-2023 Broadcom. All Rights Reserved. The term "Broadcom" refers to Broadcom Inc. and/or its subsidiaries.

using System;
using System.Linq;
using System.Text.RegularExpressions;
using System.Threading;
using System.Threading.Tasks;
using Amqp.Types;

namespace RabbitMQ.AMQP.Client.Impl
{
    /// <summary>
    /// ConsumerConfiguration is a helper class that holds the configuration for the consumer
    /// </summary>
    internal sealed class ConsumerConfiguration
    {
        public string Address { get; set; } = "";
        public int InitialCredits { get; set; } = 100; // TODO use constant, check with Java lib
        public Map Filters { get; set; } = new();
        public MessageHandler? Handler { get; set; }
        // TODO re-name to ListenerContextAction? Callback?
        public Action<IConsumerBuilder.ListenerContext>? ListenerContext = null;
    }

    /// <summary>
    /// The builder class for create the consumer.
    /// The builder is called by the connection
    /// </summary>
    public class AmqpConsumerBuilder : IConsumerBuilder
    {
        private readonly ConsumerConfiguration _configuration = new();
<<<<<<< HEAD
        private readonly IMetricsReporter _metricsReporter;
=======
        private readonly AmqpConnection _amqpConnection;
>>>>>>> 19585bf0

        public AmqpConsumerBuilder(AmqpConnection connection, IMetricsReporter metricsReporter)
        {
<<<<<<< HEAD
            _metricsReporter = metricsReporter;
            _configuration.Connection = connection;
=======
            _amqpConnection = connection;
>>>>>>> 19585bf0
        }

        public IConsumerBuilder Queue(IQueueSpecification queueSpec)
        {
            return Queue(queueSpec.QueueName);
        }

        public IConsumerBuilder Queue(string queueName)
        {
            string address = AddressBuilderHelper.AddressBuilder().Queue(queueName).Address();
            _configuration.Address = address;
            return this;
        }

        public IConsumerBuilder MessageHandler(MessageHandler handler)
        {
            _configuration.Handler = handler;
            return this;
        }

        public IConsumerBuilder InitialCredits(int initialCredits)
        {
            _configuration.InitialCredits = initialCredits;
            return this;
        }

        public IConsumerBuilder SubscriptionListener(Action<IConsumerBuilder.ListenerContext> context)
        {
            _configuration.ListenerContext = context;
            return this;
        }

        public IConsumerBuilder.IStreamOptions Stream()
        {
            return new ConsumerBuilderStreamOptions(this, _configuration.Filters,
                _amqpConnection.AreFilterExpressionsSupported);
        }

        public async Task<IConsumer> BuildAndStartAsync(CancellationToken cancellationToken = default)
        {
            if (_configuration.Handler is null)
            {
                throw new ConsumerException("Message handler is not set");
            }

<<<<<<< HEAD
            AmqpConsumer consumer = new(_configuration, _metricsReporter);
=======
            AmqpConsumer consumer = new(_amqpConnection, _configuration);
>>>>>>> 19585bf0

            // TODO pass cancellationToken
            await consumer.OpenAsync()
                .ConfigureAwait(false);

            return consumer;
        }
    }

    /// <summary>
    /// The base class for the stream options.
    /// The class set the right filters used to create the consumer
    /// See also <see cref="ListenerStreamOptions"/> and <see cref="ConsumerBuilderStreamOptions"/>
    /// </summary>
    public abstract class StreamOptions : IConsumerBuilder.IStreamOptions
    {
        private static readonly Regex s_offsetValidator = new Regex("^[0-9]+[YMDhms]$",
            RegexOptions.Compiled | RegexOptions.CultureInvariant);

        private const string RmqStreamFilter = "rabbitmq:stream-filter";
        private const string RmqStreamOffsetSpec = "rabbitmq:stream-offset-spec";
        private const string RmqStreamMatchUnfiltered = "rabbitmq:stream-match-unfiltered";

        private static readonly Symbol s_streamFilterSymbol = new(RmqStreamFilter);
        private static readonly Symbol s_streamOffsetSpecSymbol = new(RmqStreamOffsetSpec);
        private static readonly Symbol s_streamMatchUnfilteredSymbol = new(RmqStreamMatchUnfiltered);

        private readonly Map _filters;
        private readonly bool _areFilterExpressionsSupported;

        protected StreamOptions(Map filters, bool areFilterExpressionsSupported)
        {
            _filters = filters;
            _areFilterExpressionsSupported = areFilterExpressionsSupported;
        }

        public IConsumerBuilder.IStreamOptions Offset(long offset)
        {
            _filters[s_streamOffsetSpecSymbol] =
                new DescribedValue(s_streamOffsetSpecSymbol, offset);
            return this;
        }

        public IConsumerBuilder.IStreamOptions Offset(DateTime timestamp)
        {
            SetOffsetSpecificationFilter(timestamp);
            return this;
        }

        public IConsumerBuilder.IStreamOptions Offset(StreamOffsetSpecification specification)
        {
            SetOffsetSpecificationFilter(specification.ToString().ToLowerInvariant());
            return this;
        }

        public IConsumerBuilder.IStreamOptions Offset(string interval)
        {
            if (string.IsNullOrWhiteSpace(interval))
            {
                throw new ArgumentNullException(nameof(interval));
            }

            if (false == s_offsetValidator.IsMatch(interval))
            {
                throw new ArgumentOutOfRangeException(nameof(interval));
            }

            SetOffsetSpecificationFilter(interval);
            return this;
        }

        public IConsumerBuilder.IStreamOptions FilterValues(params string[] values)
        {
            _filters[s_streamFilterSymbol] =
                new DescribedValue(s_streamFilterSymbol, values.ToList());
            return this;
        }

        public IConsumerBuilder.IStreamOptions FilterMatchUnfiltered(bool matchUnfiltered)
        {
            _filters[s_streamMatchUnfilteredSymbol]
                = new DescribedValue(s_streamMatchUnfilteredSymbol, matchUnfiltered);
            return this;
        }

        public abstract IConsumerBuilder Builder();

        private void SetOffsetSpecificationFilter(object value)
        {
            _filters[s_streamOffsetSpecSymbol]
                = new DescribedValue(s_streamOffsetSpecSymbol, value);
        }

        public IConsumerBuilder.IStreamFilterOptions Filter()
        {
            /*
             * TODO detect RMQ version
             *    if (!this.builder.connection.filterExpressionsSupported()) {
             *      throw new IllegalArgumentException(
             *          "AMQP filter expressions requires at least RabbitMQ 4.1.0");
             *    }
             */
            // TODO Should this be Consumer / Listener?
            return new StreamFilterOptions(this, _filters);
        }
    }

    /// <summary>
    /// The stream options for the Subscribe Listener event.
    /// For the user perspective, it is used to set the stream options for the listener
    /// </summary>
    public class ListenerStreamOptions : StreamOptions
    {
        public ListenerStreamOptions(Map filters, bool areFilterExpressionsSupported)
            : base(filters, areFilterExpressionsSupported)
        {
        }

        /// <summary>
        /// This method is not implemented for the listener stream options
        /// Since it is not needed for the listener
        /// </summary>
        /// <returns></returns>
        /// <exception cref="NotImplementedException"></exception>
        public override IConsumerBuilder Builder() => throw new NotImplementedException();
    }

    /// <summary>
    /// The class that implements the stream options for the consumer builder
    /// It is used to set the stream options for the consumer builder
    /// </summary>
    public class ConsumerBuilderStreamOptions : StreamOptions
    {
        private readonly IConsumerBuilder _consumerBuilder;

        public ConsumerBuilderStreamOptions(IConsumerBuilder consumerBuilder,
            Map filters, bool areFilterExpressionsSupported)
            : base(filters, areFilterExpressionsSupported)
        {
            _consumerBuilder = consumerBuilder;
        }

        public override IConsumerBuilder Builder()
        {
            return _consumerBuilder;
        }
    }

    /// <summary>
    /// The base class for the stream filter options.
    /// The class set the right stream filters used to create the consumer
    /// </summary>
    public class StreamFilterOptions : IConsumerBuilder.IStreamFilterOptions
    {
        private IConsumerBuilder.IStreamOptions _streamOptions;
        private Map _filters;

        public StreamFilterOptions(IConsumerBuilder.IStreamOptions streamOptions, Map filters)
        {
            _streamOptions = streamOptions;
            _filters = filters;
        }

        public IConsumerBuilder.IStreamOptions Stream()
        {
            return _streamOptions;
        }

        public IConsumerBuilder.IStreamFilterOptions MessageId(object id)
            => PropertyFilter("message-id", id);

        public IConsumerBuilder.IStreamFilterOptions UserId(byte[] userId)
            => PropertyFilter("user-id", userId);

        public IConsumerBuilder.IStreamFilterOptions To(string to)
            => PropertyFilter("to", to);

        public IConsumerBuilder.IStreamFilterOptions Subject(string subject)
            => PropertyFilter("subject", subject);

        public IConsumerBuilder.IStreamFilterOptions ReplyTo(string replyTo)
            => PropertyFilter("reply-to", replyTo);

        public IConsumerBuilder.IStreamFilterOptions CorrelationId(object correlationId)
            => PropertyFilter("correlation-id", correlationId);

        public IConsumerBuilder.IStreamFilterOptions AbsoluteExpiryTime(DateTime absoluteExpiryTime)
            => PropertyFilter("absolute-expiry-time", absoluteExpiryTime);

        public IConsumerBuilder.IStreamFilterOptions ContentEncoding(string contentEncoding)
            => PropertyFilter("content-encoding", new Symbol(contentEncoding));

        public IConsumerBuilder.IStreamFilterOptions ContentType(string contentType)
            => PropertyFilter("content-type", new Symbol(contentType));

        public IConsumerBuilder.IStreamFilterOptions CreationTime(DateTime creationTime)
            => PropertyFilter("creation-time", creationTime);

        public IConsumerBuilder.IStreamFilterOptions GroupId(string groupId)
            => PropertyFilter("group-id", groupId);

        public IConsumerBuilder.IStreamFilterOptions GroupSequence(uint groupSequence)
            => PropertyFilter("group-sequence", groupSequence);

        public IConsumerBuilder.IStreamFilterOptions ReplyToGroupId(string groupId) =>
            PropertyFilter("reply-to-group-id", groupId);

        public IConsumerBuilder.IStreamFilterOptions Property(string key, object value)
            => ApplicationPropertyFilter(key, value);

        public IConsumerBuilder.IStreamFilterOptions PropertySymbol(string key, string value)
            => ApplicationPropertyFilter(key, new Symbol(value));

        private StreamFilterOptions PropertyFilter(string propertyKey, object propertyValue)
        {
            const string AmqpPropertiesFilter = "amqp:properties-filter";

            DescribedValue propertiesFilterValue = Filter(AmqpPropertiesFilter);
            Map propertiesFilter = (Map)propertiesFilterValue.Value;
            // Note: you MUST use a symbol as the key
            propertiesFilter.Add(new Symbol(propertyKey), propertyValue);
            return this;
        }

        private StreamFilterOptions ApplicationPropertyFilter(string propertyKey, object propertyValue)
        {
            const string AmqpApplicationPropertiesFilter = "amqp:application-properties-filter";

            DescribedValue applicationPropertiesFilterValue = Filter(AmqpApplicationPropertiesFilter);
            Map applicationPropertiesFilter = (Map)applicationPropertiesFilterValue.Value;
            // Note: do NOT put a symbol as the key
            applicationPropertiesFilter.Add(propertyKey, propertyValue);
            return this;
        }

        private DescribedValue Filter(string filterName)
        {
            var filterNameSymbol = new Symbol(filterName);

            if (false == _filters.ContainsKey(filterNameSymbol))
            {
                _filters[filterNameSymbol] = new DescribedValue(filterNameSymbol, new Map());
            }

            return (DescribedValue)_filters[filterNameSymbol];
        }
    }
}<|MERGE_RESOLUTION|>--- conflicted
+++ resolved
@@ -31,20 +31,13 @@
     public class AmqpConsumerBuilder : IConsumerBuilder
     {
         private readonly ConsumerConfiguration _configuration = new();
-<<<<<<< HEAD
         private readonly IMetricsReporter _metricsReporter;
-=======
         private readonly AmqpConnection _amqpConnection;
->>>>>>> 19585bf0
 
         public AmqpConsumerBuilder(AmqpConnection connection, IMetricsReporter metricsReporter)
         {
-<<<<<<< HEAD
             _metricsReporter = metricsReporter;
-            _configuration.Connection = connection;
-=======
             _amqpConnection = connection;
->>>>>>> 19585bf0
         }
 
         public IConsumerBuilder Queue(IQueueSpecification queueSpec)
@@ -90,11 +83,7 @@
                 throw new ConsumerException("Message handler is not set");
             }
 
-<<<<<<< HEAD
-            AmqpConsumer consumer = new(_configuration, _metricsReporter);
-=======
-            AmqpConsumer consumer = new(_amqpConnection, _configuration);
->>>>>>> 19585bf0
+            AmqpConsumer consumer = new(_amqpConnection, _configuration, _metricsReporter);
 
             // TODO pass cancellationToken
             await consumer.OpenAsync()
