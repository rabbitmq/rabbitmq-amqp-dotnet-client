// This source code is dual-licensed under the Apache License, version 2.0,
// and the Mozilla Public License, version 2.0.
// Copyright (c) 2017-2024 Broadcom. All Rights Reserved. The term "Broadcom" refers to Broadcom Inc. and/or its subsidiaries.

using System;
using System.Linq;
using System.Text.RegularExpressions;
using System.Threading;
using System.Threading.Tasks;
using Amqp.Types;

namespace RabbitMQ.AMQP.Client.Impl
{
    /// <summary>
    /// ConsumerConfiguration is a helper class that holds the configuration for the consumer
    /// </summary>
    internal sealed class ConsumerConfiguration
    {
        public string Address { get; set; } = "";
        public int InitialCredits { get; set; } = 100; // TODO use constant, check with Java lib

        public Map Filters { get; set; } = new();

        // TODO is a MessageHandler *really* optional???
        public MessageHandler? Handler { get; set; }

        // TODO re-name to ListenerContextAction? Callback?
        public Action<IConsumerBuilder.ListenerContext>? ListenerContext = null;
    }

    /// <summary>
    /// The builder class for create the consumer.
    /// The builder is called by the connection
    /// </summary>
    public class AmqpConsumerBuilder : IConsumerBuilder
    {
        private readonly ConsumerConfiguration _configuration = new();
        private readonly AmqpConnection _amqpConnection;
        private readonly IMetricsReporter? _metricsReporter;

        public AmqpConsumerBuilder(AmqpConnection connection, IMetricsReporter? metricsReporter)
        {
            _amqpConnection = connection;
            _metricsReporter = metricsReporter;
        }

        public IConsumerBuilder Queue(IQueueSpecification queueSpec)
        {
            return Queue(queueSpec.QueueName);
        }

        public IConsumerBuilder Queue(string queueName)
        {
            string address = AddressBuilderHelper.AddressBuilder().Queue(queueName).Address();
            _configuration.Address = address;
            return this;
        }

        public IConsumerBuilder MessageHandler(MessageHandler handler)
        {
            _configuration.Handler = handler;
            return this;
        }

        public IConsumerBuilder InitialCredits(int initialCredits)
        {
            _configuration.InitialCredits = initialCredits;
            return this;
        }

        public IConsumerBuilder SubscriptionListener(Action<IConsumerBuilder.ListenerContext> context)
        {
            _configuration.ListenerContext = context;
            return this;
        }

        public IConsumerBuilder.IStreamOptions Stream()
        {
            return new ConsumerBuilderStreamOptions(this, _configuration.Filters);
        }

        public async Task<IConsumer> BuildAndStartAsync(CancellationToken cancellationToken = default)
        {
            if (_configuration.Handler is null)
            {
                throw new ConsumerException("Message handler is not set");
            }

<<<<<<< HEAD
            if (_configuration.Filters[Consts.SqlFilter] is not null &&
=======
            if (_configuration.Filters[Consts.s_sqlFilterSymbol] is not null &&
>>>>>>> 48e8a72a
                _amqpConnection._featureFlags.IsSqlFeatureEnabled == false)
            {
                throw new ConsumerException("SQL filter is not supported by the connection." +
                                            "RabbitMQ 4.2.0 or later is required.");
            }

            AmqpConsumer consumer = new(_amqpConnection, _configuration, _metricsReporter);

            // TODO pass cancellationToken
            await consumer.OpenAsync()
                .ConfigureAwait(false);

            return consumer;
        }
    }

    /// <summary>
    /// The base class for the stream options.
    /// The class set the right filters used to create the consumer
    /// See also <see cref="ListenerStreamOptions"/> and <see cref="ConsumerBuilderStreamOptions"/>
    /// </summary>
    public abstract class StreamOptions : IConsumerBuilder.IStreamOptions
    {
        private static readonly Regex s_offsetValidator = new Regex("^[0-9]+[YMDhms]$",
            RegexOptions.Compiled | RegexOptions.CultureInvariant);

        private readonly Map _filters;

        protected StreamOptions(Map filters)
        {
            _filters = filters;
        }

        public IConsumerBuilder.IStreamOptions Offset(long offset)
        {
            _filters[Consts.s_streamOffsetSpecSymbol] =
                new DescribedValue(Consts.s_streamOffsetSpecSymbol, offset);
            return this;
        }

        public IConsumerBuilder.IStreamOptions Offset(DateTime timestamp)
        {
            SetOffsetSpecificationFilter(timestamp);
            return this;
        }

        public IConsumerBuilder.IStreamOptions Offset(StreamOffsetSpecification specification)
        {
            SetOffsetSpecificationFilter(specification.ToString().ToLowerInvariant());
            return this;
        }

        public IConsumerBuilder.IStreamOptions Offset(string interval)
        {
            if (string.IsNullOrWhiteSpace(interval))
            {
                throw new ArgumentNullException(nameof(interval));
            }

            if (false == s_offsetValidator.IsMatch(interval))
            {
                throw new ArgumentOutOfRangeException(nameof(interval));
            }

            SetOffsetSpecificationFilter(interval);
            return this;
        }

        public IConsumerBuilder.IStreamOptions FilterValues(params string[] values)
        {
            _filters[Consts.s_streamFilterSymbol] =
                new DescribedValue(Consts.s_streamFilterSymbol, values.ToList());
            return this;
        }

        public IConsumerBuilder.IStreamOptions FilterMatchUnfiltered(bool matchUnfiltered)
        {
            _filters[Consts.s_streamMatchUnfilteredSymbol]
                = new DescribedValue(Consts.s_streamMatchUnfilteredSymbol, matchUnfiltered);
            return this;
        }

        public abstract IConsumerBuilder Builder();

        private void SetOffsetSpecificationFilter(object value)
        {
            _filters[Consts.s_streamOffsetSpecSymbol]
                = new DescribedValue(Consts.s_streamOffsetSpecSymbol, value);
        }

        public IConsumerBuilder.IStreamFilterOptions Filter()
        {
            /*
             * TODO detect RMQ version
             *    if (!this.builder.connection.filterExpressionsSupported()) {
             *      throw new IllegalArgumentException(
             *          "AMQP filter expressions requires at least RabbitMQ 4.1.0");
             *    }
             */
            // TODO Should this be Consumer / Listener?
            return new StreamFilterOptions(this, _filters);
        }
    }

    /// <summary>
    /// The stream options for the Subscribe Listener event.
    /// For the user perspective, it is used to set the stream options for the listener
    /// </summary>
    public class ListenerStreamOptions : StreamOptions
    {
        public ListenerStreamOptions(Map filters)
            : base(filters)
        {
        }

        /// <summary>
        /// This method is not implemented for the listener stream options
        /// Since it is not needed for the listener
        /// </summary>
        /// <returns></returns>
        /// <exception cref="NotImplementedException"></exception>
        public override IConsumerBuilder Builder() => throw new NotImplementedException();
    }

    /// <summary>
    /// The class that implements the stream options for the consumer builder
    /// It is used to set the stream options for the consumer builder
    /// </summary>
    public class ConsumerBuilderStreamOptions : StreamOptions
    {
        private readonly IConsumerBuilder _consumerBuilder;

        public ConsumerBuilderStreamOptions(IConsumerBuilder consumerBuilder,
            Map filters)
            : base(filters)
        {
            _consumerBuilder = consumerBuilder;
        }

        public override IConsumerBuilder Builder()
        {
            return _consumerBuilder;
        }
    }

    /// <summary>
    /// The base class for the stream filter options.
    /// The class set the right stream filters used to create the consumer
    /// </summary>
    public class StreamFilterOptions : IConsumerBuilder.IStreamFilterOptions
    {
        private readonly IConsumerBuilder.IStreamOptions _streamOptions;
        private readonly Map _filters;

        public StreamFilterOptions(IConsumerBuilder.IStreamOptions streamOptions, Map filters)
        {
            _streamOptions = streamOptions;
            _filters = filters;
        }

        public IConsumerBuilder.IStreamFilterOptions Sql(string sql)
        {
            if (string.IsNullOrWhiteSpace(sql))
            {
                throw new ArgumentNullException(nameof(sql));
            }

<<<<<<< HEAD
            _filters[Consts.SqlFilter] =
=======
            _filters[Consts.s_sqlFilterSymbol] =
>>>>>>> 48e8a72a
                new DescribedValue(Consts.s_streamSqlFilterSymbol, sql);
            return this;
        }

        public IConsumerBuilder.IStreamOptions Stream()
        {
            return _streamOptions;
        }

        public IConsumerBuilder.IStreamFilterOptions MessageId(object id)
            => PropertyFilter("message-id", id);

        public IConsumerBuilder.IStreamFilterOptions UserId(byte[] userId)
            => PropertyFilter("user-id", userId);

        public IConsumerBuilder.IStreamFilterOptions To(string to)
            => PropertyFilter("to", to);

        public IConsumerBuilder.IStreamFilterOptions Subject(string subject)
            => PropertyFilter("subject", subject);

        public IConsumerBuilder.IStreamFilterOptions ReplyTo(string replyTo)
            => PropertyFilter("reply-to", replyTo);

        public IConsumerBuilder.IStreamFilterOptions CorrelationId(object correlationId)
            => PropertyFilter("correlation-id", correlationId);

        public IConsumerBuilder.IStreamFilterOptions AbsoluteExpiryTime(DateTime absoluteExpiryTime)
            => PropertyFilter("absolute-expiry-time", absoluteExpiryTime);

        public IConsumerBuilder.IStreamFilterOptions ContentEncoding(string contentEncoding)
            => PropertyFilter("content-encoding", new Symbol(contentEncoding));

        public IConsumerBuilder.IStreamFilterOptions ContentType(string contentType)
            => PropertyFilter("content-type", new Symbol(contentType));

        public IConsumerBuilder.IStreamFilterOptions CreationTime(DateTime creationTime)
            => PropertyFilter("creation-time", creationTime);

        public IConsumerBuilder.IStreamFilterOptions GroupId(string groupId)
            => PropertyFilter("group-id", groupId);

        public IConsumerBuilder.IStreamFilterOptions GroupSequence(uint groupSequence)
            => PropertyFilter("group-sequence", groupSequence);

        public IConsumerBuilder.IStreamFilterOptions ReplyToGroupId(string groupId) =>
            PropertyFilter("reply-to-group-id", groupId);

        public IConsumerBuilder.IStreamFilterOptions Property(string key, object value)
            => ApplicationPropertyFilter(key, value);

        public IConsumerBuilder.IStreamFilterOptions PropertySymbol(string key, string value)
            => ApplicationPropertyFilter(key, new Symbol(value));

        private StreamFilterOptions PropertyFilter(string propertyKey, object propertyValue)
        {

            DescribedValue propertiesFilterValue = Filter(Consts.AmqpPropertiesFilter);
            Map propertiesFilter = (Map)propertiesFilterValue.Value;
            // Note: you MUST use a symbol as the key
            propertiesFilter.Add(new Symbol(propertyKey), propertyValue);
            return this;
        }

        private StreamFilterOptions ApplicationPropertyFilter(string propertyKey, object propertyValue)
        {

            DescribedValue applicationPropertiesFilterValue = Filter(Consts.AmqpApplicationPropertiesFilter);
            Map applicationPropertiesFilter = (Map)applicationPropertiesFilterValue.Value;
            // Note: do NOT put a symbol as the key
            applicationPropertiesFilter.Add(propertyKey, propertyValue);
            return this;
        }

        private DescribedValue Filter(string filterName)
        {
            var filterNameSymbol = new Symbol(filterName);

            if (false == _filters.ContainsKey(filterNameSymbol))
            {
                _filters[filterNameSymbol] = new DescribedValue(filterNameSymbol, new Map());
            }

            return (DescribedValue)_filters[filterNameSymbol];
        }
    }
}<|MERGE_RESOLUTION|>--- conflicted
+++ resolved
@@ -86,11 +86,7 @@
                 throw new ConsumerException("Message handler is not set");
             }
 
-<<<<<<< HEAD
-            if (_configuration.Filters[Consts.SqlFilter] is not null &&
-=======
             if (_configuration.Filters[Consts.s_sqlFilterSymbol] is not null &&
->>>>>>> 48e8a72a
                 _amqpConnection._featureFlags.IsSqlFeatureEnabled == false)
             {
                 throw new ConsumerException("SQL filter is not supported by the connection." +
@@ -258,11 +254,7 @@
                 throw new ArgumentNullException(nameof(sql));
             }
 
-<<<<<<< HEAD
-            _filters[Consts.SqlFilter] =
-=======
             _filters[Consts.s_sqlFilterSymbol] =
->>>>>>> 48e8a72a
                 new DescribedValue(Consts.s_streamSqlFilterSymbol, sql);
             return this;
         }
