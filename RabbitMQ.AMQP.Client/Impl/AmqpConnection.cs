// This source code is dual-licensed under the Apache License, version
// 2.0, and the Mozilla Public License, version 2.0.
// Copyright (c) 2017-2023 Broadcom. All Rights Reserved. The term "Broadcom" refers to Broadcom Inc. and/or its subsidiaries.

using System;
using System.Collections.Concurrent;
using System.Collections.Generic;
using System.Linq;
using System.Threading;
using System.Threading.Tasks;
using Amqp;
using Amqp.Framing;
using Amqp.Sasl;
using Amqp.Types;

namespace RabbitMQ.AMQP.Client.Impl
{
    /// <summary>
    /// AmqpConnection is the concrete implementation of <see cref="IConnection"/>
    /// It is a wrapper around the Microsoft AMQP.Net Lite <see cref="Connection"/> class
    /// </summary>
    public class AmqpConnection : AbstractLifeCycle, IConnection
    {
        private const string ConnectionNotRecoveredCode = "CONNECTION_NOT_RECOVERED";
        private const string ConnectionNotRecoveredMessage = "Connection not recovered";

        private readonly SemaphoreSlim _semaphoreClose = new(1, 1);
        private readonly SemaphoreSlim _semaphoreOpen = new(1, 1);

        // The native AMQP.Net Lite connection
        private Connection? _nativeConnection;
        private ClosedCallback? _closedCallback;

        private readonly AmqpManagement _management;
        private readonly RecordingTopologyListener _recordingTopologyListener = new();

        internal readonly IConnectionSettings _connectionSettings;
        private readonly IMetricsReporter _metricsReporter;
        internal readonly AmqpSessionManagement _nativePubSubSessions;

        private readonly Dictionary<string, object> _connectionProperties = new();
        private bool _areFilterExpressionsSupported = false;

        /// <summary>
        /// _publishersDict contains all the publishers created by the connection.
        /// Each connection can have multiple publishers.
        /// They key is the publisher Id (a Guid)
        /// See <see cref="AmqpPublisher"/>
        /// </summary>
<<<<<<< HEAD
        internal ConcurrentDictionary<Guid, IPublisher> Publishers { get; } = new();

        internal ConcurrentDictionary<Guid, IConsumer> Consumers { get; } = new();
=======
        private readonly ConcurrentDictionary<Guid, IPublisher> _publishersDict = new();

        /// <summary>
        /// _consumersDict contains all the publishers created by the connection.
        /// Each connection can have multiple consumers.
        /// They key is the consumers Id (a Guid)
        /// See <see cref="AmqpConsumer"/>
        /// </summary>
        private readonly ConcurrentDictionary<Guid, IConsumer> _consumersDict = new();

        // TODO this couples AmqpConnection with AmqpPublisher, yuck
        internal void AddPublisher(Guid id, IPublisher consumer)
        {
            if (false == _publishersDict.TryAdd(id, consumer))
            {
                // TODO create "internal bug" exception type?
                throw new InvalidOperationException("could not add publisher, report via https://github.com/rabbitmq/rabbitmq-amqp-dotnet-client/issues");
            }
        }

        internal void RemovePublisher(Guid id)
        {
            if (false == _publishersDict.TryRemove(id, out _))
            {
                // TODO create "internal bug" exception type?
                throw new InvalidOperationException("could not remove publisher, report via https://github.com/rabbitmq/rabbitmq-amqp-dotnet-client/issues");
            }
        }

        // TODO this couples AmqpConnection with AmqpConsumer, yuck
        internal void AddConsumer(Guid id, IConsumer consumer)
        {
            if (false == _consumersDict.TryAdd(id, consumer))
            {
                // TODO create "internal bug" exception type?
                throw new InvalidOperationException("could not add consumer, report via https://github.com/rabbitmq/rabbitmq-amqp-dotnet-client/issues");
            }
        }

        internal void RemoveConsumer(Guid id)
        {
            if (false == _consumersDict.TryRemove(id, out _))
            {
                // TODO create "internal bug" exception type?
                throw new InvalidOperationException("could not remove consumer, report via https://github.com/rabbitmq/rabbitmq-amqp-dotnet-client/issues");
            }
        }
>>>>>>> 19585bf0

        private readonly TaskCompletionSource<bool> _connectionClosedTcs =
            new(TaskCreationOptions.RunContinuationsAsynchronously);

        public IRpcServerBuilder RpcServerBuilder()
        {
            return new AmqpRpcServerBuilder(this);
        }

        public IRpcClientBuilder RpcClientBuilder()
        {
            return new AmqpRpcClientBuilder(this);
        }

        /// <summary>
        /// Read-only collection of publishers.
        /// See <see cref="IPublisher"/>
        /// </summary>
        /// <returns> All the active Publishers </returns>
        public IEnumerable<IPublisher> Publishers
            => _publishersDict.Values.ToArray();

        /// <summary>
        /// Read-only collection of consumers.
        /// See <see cref="IConsumer"/>
        /// </summary>
        /// <returns> All the active Consumers </returns>
        public IEnumerable<IConsumer> Consumers
            => _consumersDict.Values.ToArray();

        /// <summary>
        /// Read-only dictionary of connection properties.
        /// </summary>
        /// <returns><see cref="IReadOnlyDictionary{TKey, TValue}"/> of connection properties</returns>
        public IReadOnlyDictionary<string, object> Properties => _connectionProperties;

        public long Id { get; set; }

        /// <summary>
        /// Creates a new instance of <see cref="AmqpConnection"/>
        /// Through the Connection is possible to create:
        ///  - Management. See <see cref="AmqpManagement"/>
        ///  - Publishers and Consumers: See <see cref="AmqpPublisherBuilder"/> and <see cref="AmqpConsumerBuilder"/> 
        /// </summary>
        /// <param name="connectionSettings"></param>
        /// <param name="metricsReporter"></param>
        /// <returns></returns>
        public static async Task<IConnection> CreateAsync(IConnectionSettings connectionSettings,
            IMetricsReporter? metricsReporter = default)
        {
            var connection = new AmqpConnection(connectionSettings, metricsReporter ?? new NoOpMetricsReporter());
            await connection.OpenAsync()
                .ConfigureAwait(false);
            return connection;
        }

        public IManagement Management()
        {
            return _management;
        }

        public IConsumerBuilder ConsumerBuilder()
        {
            return new AmqpConsumerBuilder(this, _metricsReporter);
        }

        // TODO cancellation token
        public override async Task OpenAsync()
        {
            // TODO cancellation token
            await OpenConnectionAsync(CancellationToken.None)
                .ConfigureAwait(false);
            await base.OpenAsync()
                .ConfigureAwait(false);
        }

        public IPublisherBuilder PublisherBuilder()
        {
            ThrowIfClosed();
            var publisherBuilder = new AmqpPublisherBuilder(this, _metricsReporter);
            return publisherBuilder;
        }

        public override async Task CloseAsync()
        {
            await _semaphoreClose.WaitAsync()
                .ConfigureAwait(false);
            try
            {
                await CloseAllPublishersAsync()
                    .ConfigureAwait(false);
                await CloseAllConsumersAsync()
                    .ConfigureAwait(false);

                _recordingTopologyListener.Clear();
                _nativePubSubSessions.ClearSessions();

                if (State == State.Closed)
                {
                    return;
                }

                OnNewStatus(State.Closing, null);

                await _management.CloseAsync()
                    .ConfigureAwait(false);

                if (_nativeConnection is { IsClosed: false })
                {
                    await _nativeConnection.CloseAsync()
                        .ConfigureAwait(false);
                }
            }
            finally
            {
                _semaphoreClose.Release();
            }

            // TODO configurable timeout?
            await _connectionClosedTcs.Task.WaitAsync(TimeSpan.FromSeconds(10))
                .ConfigureAwait(false);

            OnNewStatus(State.Closed, null);
        }

        public override string ToString()
        {
            string info = $"AmqpConnection{{ConnectionSettings='{_connectionSettings}', Status='{State.ToString()}'}}";
            return info;
        }

        internal Connection? NativeConnection => _nativeConnection;

        internal bool AreFilterExpressionsSupported => _areFilterExpressionsSupported;

        protected override void Dispose(bool disposing)
        {
            if (disposing)
            {
                if (_nativeConnection is not null &&
                    _closedCallback is not null)
                {
                    _nativeConnection.Closed -= _closedCallback;
                }

                _semaphoreOpen.Dispose();
                _semaphoreClose.Dispose();
            }

            base.Dispose(disposing);
        }

        /// <summary>
        /// Closes all the publishers. It is called when the connection is closed.
        /// </summary>
        // TODO cancellation token, parallel?
        private async Task CloseAllPublishersAsync()
        {
            foreach (IPublisher publisher in Publishers)
            {
                await publisher.CloseAsync()
                    .ConfigureAwait(false);
            }
        }

        // TODO cancellation token, parallel?
        private async Task CloseAllConsumersAsync()
        {
            foreach (IConsumer consumer in Consumers)
            {
                await consumer.CloseAsync()
                    .ConfigureAwait(false);
            }
        }

        private AmqpConnection(IConnectionSettings connectionSettings, IMetricsReporter metricsReporter)
        {
            _connectionSettings = connectionSettings;
            _metricsReporter = metricsReporter;
            _nativePubSubSessions = new AmqpSessionManagement(this, 1);
            _management =
                new AmqpManagement(new AmqpManagementParameters(this).TopologyListener(_recordingTopologyListener));
        }

        private async Task OpenConnectionAsync(CancellationToken cancellationToken)
        {
            await _semaphoreOpen.WaitAsync(cancellationToken)
                .ConfigureAwait(false);
            try
            {
                if (_nativeConnection is not null &&
                    _nativeConnection.ConnectionState == ConnectionState.Opened)
                {
                    return;
                }

                var open = new Open
                {
                    // Note: no need to set cf.AMQP.HostName
                    HostName = $"vhost:{_connectionSettings.VirtualHost}",
                    // Note: no need to set cf.AMQP.ContainerId
                    ContainerId = _connectionSettings.ContainerId,
                    Properties = new Fields() { [new Symbol("connection_name")] = _connectionSettings.ContainerId, }
                };

                if (_connectionSettings.MaxFrameSize > uint.MinValue)
                {
                    // Note: when set here, there is no need to set cf.AMQP.MaxFrameSize
                    open.MaxFrameSize = _connectionSettings.MaxFrameSize;
                }

                var cf = new ConnectionFactory();

                if (_connectionSettings is { UseSsl: true, TlsSettings: not null })
                {
                    cf.SSL.Protocols = _connectionSettings.TlsSettings.Protocols;
                    cf.SSL.CheckCertificateRevocation = _connectionSettings.TlsSettings.CheckCertificateRevocation;

                    if (_connectionSettings.TlsSettings.ClientCertificates.Count > 0)
                    {
                        cf.SSL.ClientCertificates = _connectionSettings.TlsSettings.ClientCertificates;
                    }

                    if (_connectionSettings.TlsSettings.LocalCertificateSelectionCallback is not null)
                    {
                        cf.SSL.LocalCertificateSelectionCallback =
                            _connectionSettings.TlsSettings.LocalCertificateSelectionCallback;
                    }

                    if (_connectionSettings.TlsSettings.RemoteCertificateValidationCallback is not null)
                    {
                        cf.SSL.RemoteCertificateValidationCallback =
                            _connectionSettings.TlsSettings.RemoteCertificateValidationCallback;
                    }
                }

                if (_connectionSettings.SaslMechanism == SaslMechanism.Anonymous)
                {
                    cf.SASL.Profile = SaslProfile.Anonymous;
                }
                else if (_connectionSettings.SaslMechanism == SaslMechanism.External)
                {
                    cf.SASL.Profile = SaslProfile.External;
                }

                void OnOpened(Amqp.IConnection connection, Open openOnOpened)
                {
                    HandleProperties(openOnOpened.Properties);
                    Trace.WriteLine(TraceLevel.Verbose, $"{ToString()} is open");
                    OnNewStatus(State.Open, null);
                }

                try
                {
                    ConnectionSettings connectionSettings;
                    if (_connectionSettings is null)
                    {
                        // TODO create "internal bug" exception type?
                        throw new InvalidOperationException(
                            "_connectionSettings is null, report via https://github.com/rabbitmq/rabbitmq-amqp-dotnet-client/issues");
                    }
                    else
                    {
                        connectionSettings = (ConnectionSettings)_connectionSettings;
                        Address address = connectionSettings.Address;
                        _nativeConnection = await cf.CreateAsync(address: address, open: open, onOpened: OnOpened)
                            .ConfigureAwait(false);
                    }
                }
                catch (Exception ex)
                {
                    throw new ConnectionException(
                        $"{ToString()} connection failed.", ex);
                }

                if (_nativeConnection.IsClosed)
                {
                    throw new ConnectionException(
                        $"{ToString()} connection failed., error: {_nativeConnection.Error}");
                }

                await _management.OpenAsync()
                    .ConfigureAwait(false);

                _closedCallback = BuildClosedCallback();
                _nativeConnection.AddClosedCallback(_closedCallback);
            }
            catch (AmqpException e)
            {
                Trace.WriteLine(TraceLevel.Error, $"{ToString()} - Error trying to connect, error: {e}");
                throw new ConnectionException($"{ToString()} - Error trying to connect., error: {e}");
            }
            finally
            {
                _semaphoreOpen.Release();
            }
        }

        /// <summary>
        /// Event handler for the connection closed event.
        /// In case the error is null means that the connection is closed by the user.
        /// The recover mechanism is activated only if the error is not null.
        /// The connection maybe recovered if the recovery configuration is active.
        ///
        /// TODO this method could be improved.
        /// MaybeRecoverConnection should set a connection state to RECOVERING
        /// and then kick off a task dedicated to recovery
        /// </summary>
        /// <returns></returns>
        private ClosedCallback BuildClosedCallback()
        {
            return async (sender, error) =>
            {
                if (_disposed)
                {
                    return;
                }

                await _semaphoreClose.WaitAsync()
                    .ConfigureAwait(false);
                try
                {
                    // close all the sessions, if the connection is closed the sessions are not valid anymore
                    _nativePubSubSessions.ClearSessions();

                    void DoClose(Error? argError = null)
                    {
                        Error? err = argError ?? Utils.ConvertError(error);
                        Trace.WriteLine(TraceLevel.Verbose, $"{ToString()} is closed");
                        OnNewStatus(State.Closed, err);
                        ChangeEntitiesStatus(State.Closed, err);
                        _connectionClosedTcs.SetResult(true);
                    }

                    if (error is null)
                    {
                        DoClose();
                        return;
                    }
                    else
                    {
                        //  we assume here that the connection is closed unexpectedly, since the error is not null
                        Trace.WriteLine(TraceLevel.Warning, $"{ToString()} closed unexpectedly.");

                        // we have to check if the recovery is active.
                        // The user may want to disable the recovery mechanism
                        // the user can use the lifecycle callback to handle the error
                        if (false == _connectionSettings.Recovery.IsActivate())
                        {
                            DoClose();
                            return;
                        }

                        // change the status for the connection and all the entities
                        // to reconnecting and all the events are fired
                        OnNewStatus(State.Reconnecting, Utils.ConvertError(error));
                        ChangeEntitiesStatus(State.Reconnecting, Utils.ConvertError(error));

                        IBackOffDelayPolicy backOffDelayPolicy = _connectionSettings.Recovery.GetBackOffDelayPolicy();
                        bool connected = false;
                        // as first step we try to recover the connection
                        // so the connected flag is false
                        while (false == connected &&
                               // we have to check if the backoff policy is active
                               // the user may want to disable the backoff policy or 
                               // the backoff policy is not active due of some condition
                               // for example: Reaching the maximum number of retries and avoid the forever loop
                               backOffDelayPolicy.IsActive() &&

                               // even we set the status to reconnecting up, we need to check if the connection is still in the
                               // reconnecting status. The user may close the connection in the meanwhile
                               State == State.Reconnecting)
                        {
                            try
                            {
                                int nextDelayMs = backOffDelayPolicy.Delay();

                                Trace.WriteLine(TraceLevel.Information,
                                    $"{ToString()} is trying Recovering connection in {nextDelayMs} milliseconds, " +
                                    $"attempt: {_connectionSettings.Recovery.GetBackOffDelayPolicy().CurrentAttempt}. ");

                                await Task.Delay(TimeSpan.FromMilliseconds(nextDelayMs))
                                    .ConfigureAwait(false);

                                // TODO cancellation token
                                await OpenConnectionAsync(CancellationToken.None)
                                    .ConfigureAwait(false);

                                connected = true;
                            }
                            catch (Exception e)
                            {
                                // TODO this could / should be more visible to the user, perhaps?
                                Trace.WriteLine(TraceLevel.Warning,
                                    $"{ToString()} Error trying to recover connection {e}");
                            }
                        }

                        backOffDelayPolicy.Reset();
                        string connectionDescription = connected ? "recovered" : "not recovered";
                        Trace.WriteLine(TraceLevel.Information,
                            $"{ToString()} is {connectionDescription}");

                        if (false == connected)
                        {
                            var notRecoveredError = new Error(ConnectionNotRecoveredCode,
                                $"{ConnectionNotRecoveredMessage}," +
                                $"recover status: {_connectionSettings.Recovery}");
                            DoClose(notRecoveredError);
                            return;
                        }

                        if (_connectionSettings.Recovery.IsTopologyActive())
                        {
                            Trace.WriteLine(TraceLevel.Information, $"{ToString()} Recovering topology");
                            var visitor = new Visitor(_management);
                            await _recordingTopologyListener.Accept(visitor)
                                .ConfigureAwait(false);
                        }

                        OnNewStatus(State.Open, null);

                        // after the connection is recovered we have to reconnect all the publishers and consumers
                        try
                        {
                            await ReconnectEntitiesAsync()
                                .ConfigureAwait(false);
                        }
                        catch (Exception e)
                        {
                            Trace.WriteLine(TraceLevel.Error, $"{ToString()} error trying to reconnect entities {e}");
                        }
                    }
                }
                catch
                {
                    // TODO set states to Closed? Error? Log exception? Set exception on TCS?
                    // This will be skipped if reconnection succeeds, but if there
                    // is an exception, it's important that this be called.
                    _connectionClosedTcs.SetResult(true);
                    throw;
                }
                finally
                {
                    // TODO it is odd to have to add this code, figure out why
                    try
                    {
                        _semaphoreClose.Release();
                    }
                    catch (ObjectDisposedException)
                    {
                    }
                }
            };
        }

        private void ChangeEntitiesStatus(State state, Error? error)
        {
            ChangePublishersStatus(state, error);
            ChangeConsumersStatus(state, error);
            _management.ChangeStatus(state, error);
        }

        private void ChangePublishersStatus(State state, Error? error)
        {
            foreach (IPublisher publisher1 in Publishers)
            {
                var publisher = (AmqpPublisher)publisher1;
                publisher.ChangeStatus(state, error);
            }
        }

        private void ChangeConsumersStatus(State state, Error? error)
        {
            foreach (IConsumer consumer1 in Consumers)
            {
                var consumer = (AmqpConsumer)consumer1;
                consumer.ChangeStatus(state, error);
            }
        }

        private async Task ReconnectEntitiesAsync()
        {
            await ReconnectPublishersAsync()
                .ConfigureAwait(false);
            await ReconnectConsumersAsync()
                .ConfigureAwait(false);
        }

        private async Task ReconnectPublishersAsync()
        {
            // TODO this could be done in parallel
            foreach (IPublisher publisher1 in Publishers)
            {
                var publisher = (AmqpPublisher)publisher1;
                await publisher.ReconnectAsync()
                    .ConfigureAwait(false);
            }
        }

        private async Task ReconnectConsumersAsync()
        {
            // TODO this could be done in parallel
            foreach (IConsumer consumer1 in Consumers)
            {
                var consumer = (AmqpConsumer)consumer1;
                await consumer.ReconnectAsync()
                    .ConfigureAwait(false);
            }
        }

        private void HandleProperties(Fields properties)
        {
            foreach (KeyValuePair<object, object> kvp in properties)
            {
                string key = (Symbol)kvp.Key;
                string value = string.Empty;
                if (kvp.Value is not null)
                {
                    value = (string)kvp.Value;
                }
                _connectionProperties[key] = value;
            }

            string brokerVersion = (string)_connectionProperties["version"];
            if (false == Utils.Is4_0_OrMore(brokerVersion))
            {
                // TODO Java client throws exception here
            }
            _areFilterExpressionsSupported = Utils.SupportsFilterExpressions(brokerVersion);
        }
    }

    internal class Visitor : IVisitor
    {
        private readonly AmqpManagement _management;

        internal Visitor(AmqpManagement management)
        {
            _management = management;
        }

        public async Task VisitQueuesAsync(IEnumerable<QueueSpec> queueSpec)
        {
            // TODO this could be done in parallel
            foreach (QueueSpec spec in queueSpec)
            {
                Trace.WriteLine(TraceLevel.Information, $"Recovering queue {spec.QueueName}");
                try
                {
                    await _management.Queue(spec).DeclareAsync()
                        .ConfigureAwait(false);
                }
                catch (Exception e)
                {
                    Trace.WriteLine(TraceLevel.Error,
                        $"Error recovering queue {spec.QueueName}. Error: {e}. Management Status: {_management}");
                }
            }
        }

        public async Task VisitExchangesAsync(IEnumerable<ExchangeSpec> exchangeSpec)
        {
            // TODO this could be done in parallel
            foreach (ExchangeSpec spec in exchangeSpec)
            {
                Trace.WriteLine(TraceLevel.Information, $"Recovering exchange {spec.ExchangeName}");
                try
                {
                    await _management.Exchange(spec).DeclareAsync()
                        .ConfigureAwait(false);
                }
                catch (Exception e)
                {
                    Trace.WriteLine(TraceLevel.Error,
                        $"Error recovering exchange {spec.ExchangeName}. Error: {e}. Management Status: {_management}");
                }
            }
        }

        public async Task VisitBindingsAsync(IEnumerable<BindingSpec> bindingSpec)
        {
            // TODO this could be done in parallel
            foreach (BindingSpec spec in bindingSpec)
            {
                Trace.WriteLine(TraceLevel.Information, $"Recovering binding {spec.BindingPath}");
                try
                {
                    await _management.Binding(spec).BindAsync()
                        .ConfigureAwait(false);
                }
                catch (Exception e)
                {
                    Trace.WriteLine(TraceLevel.Error,
                        $"Error recovering binding {spec.BindingPath}. Error: {e}. Management Status: {_management}");
                }
            }
        }
    }
}<|MERGE_RESOLUTION|>--- conflicted
+++ resolved
@@ -47,11 +47,7 @@
         /// They key is the publisher Id (a Guid)
         /// See <see cref="AmqpPublisher"/>
         /// </summary>
-<<<<<<< HEAD
-        internal ConcurrentDictionary<Guid, IPublisher> Publishers { get; } = new();
-
-        internal ConcurrentDictionary<Guid, IConsumer> Consumers { get; } = new();
-=======
+
         private readonly ConcurrentDictionary<Guid, IPublisher> _publishersDict = new();
 
         /// <summary>
@@ -99,7 +95,6 @@
                 throw new InvalidOperationException("could not remove consumer, report via https://github.com/rabbitmq/rabbitmq-amqp-dotnet-client/issues");
             }
         }
->>>>>>> 19585bf0
 
         private readonly TaskCompletionSource<bool> _connectionClosedTcs =
             new(TaskCreationOptions.RunContinuationsAsynchronously);
