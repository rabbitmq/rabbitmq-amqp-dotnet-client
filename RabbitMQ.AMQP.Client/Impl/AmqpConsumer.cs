// This source code is dual-licensed under the Apache License, version
// 2.0, and the Mozilla Public License, version 2.0.
// Copyright (c) 2017-2023 Broadcom. All Rights Reserved. The term "Broadcom" refers to Broadcom Inc. and/or its subsidiaries.

using System;
using System.Diagnostics;
using System.Runtime.CompilerServices;
using System.Threading;
using System.Threading.Tasks;
using Amqp;
using Amqp.Framing;
<<<<<<< HEAD
using Amqp.Types;
using Trace = Amqp.Trace;
using TraceLevel = Amqp.TraceLevel;
=======
>>>>>>> 19585bf0

namespace RabbitMQ.AMQP.Client.Impl
{
    public class AmqpConsumer : AbstractReconnectLifeCycle, IConsumer
    {
        private enum PauseStatus
        {
            UNPAUSED,
            PAUSING,
            PAUSED,
        }

        private readonly AmqpConnection _amqpConnection;
        private readonly Guid _id = Guid.NewGuid();

        private ReceiverLink? _receiverLink;

        private PauseStatus _pauseStatus = PauseStatus.UNPAUSED;
        private readonly UnsettledMessageCounter _unsettledMessageCounter = new();
        private readonly ConsumerConfiguration _configuration;
        private readonly IMetricsReporter _metricsReporter;

<<<<<<< HEAD
        public AmqpConsumer(ConsumerConfiguration configuration, IMetricsReporter metricsReporter)
=======
        internal AmqpConsumer(AmqpConnection amqpConnection, ConsumerConfiguration configuration)
>>>>>>> 19585bf0
        {
            _amqpConnection = amqpConnection;
            _configuration = configuration;
<<<<<<< HEAD
            _metricsReporter = metricsReporter;
            if (false == _configuration.Connection.Consumers.TryAdd(_id, this))
            {
                // TODO error?
            }
=======

            _amqpConnection.AddConsumer(_id, this);
>>>>>>> 19585bf0
        }

        public override async Task OpenAsync()
        {
            try
            {
                TaskCompletionSource<ReceiverLink> attachCompletedTcs =
                    new(TaskCreationOptions.RunContinuationsAsynchronously);

                // this is an event to get the filters to the listener context
                // it _must_ be here because in case of reconnect the original filters could be not valid anymore
                // so the function must be called every time the consumer is opened normally or by reconnection
                // if ListenerContext is null the function will do nothing
                // ListenerContext will override only the filters the selected filters.
                if (_configuration.ListenerContext is not null)
                {
                    var listenerStreamOptions = new ListenerStreamOptions(_configuration.Filters, _amqpConnection.AreFilterExpressionsSupported);
                    var listenerContext = new IConsumerBuilder.ListenerContext(listenerStreamOptions);
                    _configuration.ListenerContext(listenerContext);
                }

                Attach attach = Utils.CreateAttach(_configuration.Address, DeliveryMode.AtLeastOnce, _id,
                    _configuration.Filters);

                void onAttached(ILink argLink, Attach argAttach)
                {
                    if (argLink is ReceiverLink link)
                    {
                        attachCompletedTcs.SetResult(link);
                    }
                    else
                    {
                        // TODO create "internal bug" exception type?
                        var ex = new InvalidOperationException(
                            "invalid link in onAttached, report via https://github.com/rabbitmq/rabbitmq-amqp-dotnet-client/issues");
                        attachCompletedTcs.SetException(ex);
                    }
                }

                ReceiverLink? tmpReceiverLink = null;
                Task receiverLinkTask = Task.Run(async () =>
                {
                    Session session = await _amqpConnection._nativePubSubSessions.GetOrCreateSessionAsync()
                        .ConfigureAwait(false);
                    tmpReceiverLink = new ReceiverLink(session, _id.ToString(), attach, onAttached);
                });

                // TODO configurable timeout
                TimeSpan waitSpan = TimeSpan.FromSeconds(5);

                _receiverLink = await attachCompletedTcs.Task.WaitAsync(waitSpan)
                    .ConfigureAwait(false);

                await receiverLinkTask.WaitAsync(waitSpan)
                    .ConfigureAwait(false);

                System.Diagnostics.Debug.Assert(tmpReceiverLink != null);
                System.Diagnostics.Debug.Assert(object.ReferenceEquals(_receiverLink, tmpReceiverLink));

                if (_receiverLink is null)
                {
                    throw new ConsumerException($"{ToString()} Failed to create receiver link (null was returned)");
                }
                else if (_receiverLink.LinkState != LinkState.Attached)
                {
                    throw new ConsumerException(
                        $"{ToString()} Failed to create receiver link. Link state is not attached, error: " +
                        _receiverLink.Error?.ToString() ?? "Unknown error");
                }
                else
                {
                    _receiverLink.SetCredit(_configuration.InitialCredits);

                    // TODO save / cancel task
                    _ = Task.Run(ProcessMessages);

                    // TODO cancellation token
                    await base.OpenAsync()
                        .ConfigureAwait(false);
                }
            }
            catch (Exception e)
            {
                throw new ConsumerException($"{ToString()} Failed to create receiver link, {e}");
            }
        }

        private async Task ProcessMessages()
        {
            IMetricsReporter.ConsumerContext consumerContext = new(_configuration.Address,
                _configuration.Connection._connectionSettings.Host,
                _configuration.Connection._connectionSettings.Port);

            long startTimestamp = 0;
            try
            {
                if (_receiverLink is null)
                {
                    // TODO is this a serious error?
                    return;
                }

                while (_receiverLink is { LinkState: LinkState.Attached })
                {
                    startTimestamp = Stopwatch.GetTimestamp();
                    // TODO the timeout waiting for messages should be configurable
                    TimeSpan timeout = TimeSpan.FromSeconds(60);
                    Message? nativeMessage = await _receiverLink.ReceiveAsync(timeout).ConfigureAwait(false);
                    if (nativeMessage is null)
                    {
                        // this is not a problem, it is just a timeout. 
                        // the timeout is set to 60 seconds. 
                        // For the moment I'd trace it at some point we can remove it
                        Trace.WriteLine(TraceLevel.Verbose,
                            $"{ToString()}: Timeout {timeout.Seconds} s.. waiting for message.");
                        continue;
                    }

                    _metricsReporter.ReportMessageDeliverSuccess(consumerContext, startTimestamp);
                    _unsettledMessageCounter.Increment();

                    IContext context = new DeliveryContext(_receiverLink, nativeMessage, _unsettledMessageCounter);
                    var amqpMessage = new AmqpMessage(nativeMessage);

                    // TODO catch exceptions thrown by handlers,
                    // then call exception handler?

                    if (_configuration.Handler != null)
                    {
                        await _configuration.Handler(context, amqpMessage).ConfigureAwait(false);
                    }

                }
            }
            catch (Exception e)
            {
                if (State == State.Closing)
                {
                    return;
                }

                Trace.WriteLine(TraceLevel.Error, $"{ToString()} Failed to process messages, {e}");
                // TODO this is where a Listener should get a closed event
                // See the ConsumerShouldBeClosedWhenQueueIsDeleted test
            }

            Trace.WriteLine(TraceLevel.Verbose, $"{ToString()} is closed.");
        }

        public void Pause()
        {
            if (_receiverLink is null)
            {
                // TODO create "internal bug" exception type?
                throw new InvalidOperationException(
                    "_receiverLink is null, report via https://github.com/rabbitmq/rabbitmq-amqp-dotnet-client/issues");
            }

            if ((int)PauseStatus.UNPAUSED == Interlocked.CompareExchange(
                    ref Unsafe.As<PauseStatus, int>(ref _pauseStatus),
                    (int)PauseStatus.PAUSING, (int)PauseStatus.UNPAUSED))
            {
                _receiverLink.SetCredit(credit: 0);

                if ((int)PauseStatus.PAUSING != Interlocked.CompareExchange(
                        ref Unsafe.As<PauseStatus, int>(ref _pauseStatus),
                        (int)PauseStatus.PAUSED, (int)PauseStatus.PAUSING))
                {
                    _pauseStatus = PauseStatus.UNPAUSED;
                    // TODO create "internal bug" exception type?
                    throw new InvalidOperationException(
                        "error transitioning from PAUSING -> PAUSED, report via https://github.com/rabbitmq/rabbitmq-amqp-dotnet-client/issues");
                }
            }
            else
            {
                // TODO: log a warning that user tried to pause an already-paused consumer?
            }
        }

        public long UnsettledMessageCount => _unsettledMessageCounter.Get();

        public void Unpause()
        {
            if (_receiverLink is null)
            {
                // TODO create "internal bug" exception type?
                throw new InvalidOperationException(
                    "_receiverLink is null, report via https://github.com/rabbitmq/rabbitmq-amqp-dotnet-client/issues");
            }

            if ((int)PauseStatus.PAUSED == Interlocked.CompareExchange(
                    ref Unsafe.As<PauseStatus, int>(ref _pauseStatus),
                    (int)PauseStatus.UNPAUSED, (int)PauseStatus.PAUSED))
            {
                _receiverLink.SetCredit(credit: _configuration.InitialCredits);
            }
            else
            {
                // TODO: log a warning that user tried to unpause a not-paused consumer?
            }
        }

        // TODO cancellation token
        public override async Task CloseAsync()
        {
            if (_receiverLink is null)
            {
                return;
            }

            OnNewStatus(State.Closing, null);

            try
            {
                // TODO global timeout for closing, other async actions?
                await _receiverLink.CloseAsync(TimeSpan.FromSeconds(5))
                    .ConfigureAwait(false);
            }
            catch (Exception ex)
            {
                Trace.WriteLine(TraceLevel.Warning, "Failed to close receiver link. The consumer will be closed anyway",
                    ex);
            }

            _receiverLink = null;
            OnNewStatus(State.Closed, null);
            _amqpConnection.RemoveConsumer(_id);
        }

        public override string ToString()
        {
            return $"Consumer{{Address='{_configuration.Address}', " +
                   $"id={_id}, " +
                   $"Connection='{_amqpConnection}', " +
                   $"State='{State}'}}";
        }
    }
}<|MERGE_RESOLUTION|>--- conflicted
+++ resolved
@@ -9,12 +9,8 @@
 using System.Threading.Tasks;
 using Amqp;
 using Amqp.Framing;
-<<<<<<< HEAD
-using Amqp.Types;
 using Trace = Amqp.Trace;
 using TraceLevel = Amqp.TraceLevel;
-=======
->>>>>>> 19585bf0
 
 namespace RabbitMQ.AMQP.Client.Impl
 {
@@ -37,24 +33,12 @@
         private readonly ConsumerConfiguration _configuration;
         private readonly IMetricsReporter _metricsReporter;
 
-<<<<<<< HEAD
-        public AmqpConsumer(ConsumerConfiguration configuration, IMetricsReporter metricsReporter)
-=======
-        internal AmqpConsumer(AmqpConnection amqpConnection, ConsumerConfiguration configuration)
->>>>>>> 19585bf0
+        internal AmqpConsumer(AmqpConnection amqpConnection, ConsumerConfiguration configuration, IMetricsReporter metricsReporter)
         {
             _amqpConnection = amqpConnection;
             _configuration = configuration;
-<<<<<<< HEAD
             _metricsReporter = metricsReporter;
-            if (false == _configuration.Connection.Consumers.TryAdd(_id, this))
-            {
-                // TODO error?
-            }
-=======
-
             _amqpConnection.AddConsumer(_id, this);
->>>>>>> 19585bf0
         }
 
         public override async Task OpenAsync()
@@ -145,8 +129,8 @@
         private async Task ProcessMessages()
         {
             IMetricsReporter.ConsumerContext consumerContext = new(_configuration.Address,
-                _configuration.Connection._connectionSettings.Host,
-                _configuration.Connection._connectionSettings.Port);
+                _amqpConnection._connectionSettings.Host,
+                _amqpConnection._connectionSettings.Port);
 
             long startTimestamp = 0;
             try
