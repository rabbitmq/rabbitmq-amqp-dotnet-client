<Project>
  <PropertyGroup>
    <ManagePackageVersionsCentrally>true</ManagePackageVersionsCentrally>
  </PropertyGroup>
  <ItemGroup>
    <!-- RabbitMQ.Amqp.Client -->
    <PackageVersion Include="AMQPNetLite.Core" Version="2.4.11" />
    <!-- HAClient -->
    <PackageVersion Include="DotNext.Threading" Version="5.15.0" />
    <!-- Tests -->
<<<<<<< HEAD
    <PackageVersion Include="Microsoft.Extensions.Diagnostics.Testing" Version="8.10.0" />
    <PackageVersion Include="xunit" Version="2.9.0" />
=======
    <PackageVersion Include="xunit" Version="2.9.2" />
>>>>>>> bcdee01e
    <PackageVersion Include="xunit.runner.visualstudio" Version="2.8.2" />
    <PackageVersion Include="Xunit.SkippableFact" Version="1.4.13" />
    <PackageVersion Include="coverlet.collector" Version="6.0.2" />
    <PackageVersion Include="Microsoft.NET.Test.Sdk" Version="17.11.1" />
    <PackageVersion Include="EasyNetQ.Management.Client" Version="3.0.0" />
  </ItemGroup>
  <ItemGroup Condition="$(TargetFramework)=='netstandard2.0'">
    <!--
      Note: do NOT upgrade these dependencies unless necessary
      See:
      * https://github.com/rabbitmq/rabbitmq-dotnet-client/pull/1481#pullrequestreview-1847905299
      * https://github.com/rabbitmq/rabbitmq-dotnet-client/pull/1594
    -->
    <PackageVersion Include="System.Diagnostics.DiagnosticSource" Version="6.0.0" />
    <PackageVersion Include="System.Runtime.CompilerServices.Unsafe" Version="6.0.0" />
  </ItemGroup>
  <ItemGroup Condition="'$(TargetFramework)'=='net8.0'">
    <PackageVersion Include="System.Diagnostics.DiagnosticSource" Version="8.0.1" />
    <PackageVersion Include="Microsoft.Extensions.Diagnostics" Version="8.0.1" />
  </ItemGroup>
  <ItemGroup Condition="'$(TargetFrameworkIdentifier)'=='.NETFramework'">
    <GlobalPackageReference Include="Microsoft.NETFramework.ReferenceAssemblies" Version="1.0.3" />
  </ItemGroup>
  <ItemGroup Condition="'$(IsPackable)'=='true'">
    <GlobalPackageReference Include="Microsoft.CodeAnalysis.PublicApiAnalyzers" Version="3.3.4" />
    <GlobalPackageReference Include="Microsoft.SourceLink.GitHub" Version="8.0.0" />
    <GlobalPackageReference Include="MinVer" Version="6.0.0" />
  </ItemGroup>
</Project><|MERGE_RESOLUTION|>--- conflicted
+++ resolved
@@ -8,12 +8,9 @@
     <!-- HAClient -->
     <PackageVersion Include="DotNext.Threading" Version="5.15.0" />
     <!-- Tests -->
-<<<<<<< HEAD
+    <PackageVersion Include="Microsoft.Extensions.Diagnostics" Version="8.0.1" />
     <PackageVersion Include="Microsoft.Extensions.Diagnostics.Testing" Version="8.10.0" />
-    <PackageVersion Include="xunit" Version="2.9.0" />
-=======
     <PackageVersion Include="xunit" Version="2.9.2" />
->>>>>>> bcdee01e
     <PackageVersion Include="xunit.runner.visualstudio" Version="2.8.2" />
     <PackageVersion Include="Xunit.SkippableFact" Version="1.4.13" />
     <PackageVersion Include="coverlet.collector" Version="6.0.2" />
@@ -32,7 +29,6 @@
   </ItemGroup>
   <ItemGroup Condition="'$(TargetFramework)'=='net8.0'">
     <PackageVersion Include="System.Diagnostics.DiagnosticSource" Version="8.0.1" />
-    <PackageVersion Include="Microsoft.Extensions.Diagnostics" Version="8.0.1" />
   </ItemGroup>
   <ItemGroup Condition="'$(TargetFrameworkIdentifier)'=='.NETFramework'">
     <GlobalPackageReference Include="Microsoft.NETFramework.ReferenceAssemblies" Version="1.0.3" />
