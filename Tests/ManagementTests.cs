--- conflicted
+++ resolved
@@ -110,14 +110,9 @@
     [Fact]
     public async Task RaiseManagementClosedException()
     {
-<<<<<<< HEAD
         var management = new TestAmqpManagement();
         await Assert.ThrowsAsync<AmqpClosedException>(async () =>
-=======
-        var management = new TestAmqpManagement(null);
-        await Assert.ThrowsAsync<AmqpNotOpenException>(async () =>
->>>>>>> c164e6f9
-            await management.Request(new Message(), [200]));
+           await management.Request(new Message(), [200]));
         Assert.Equal(State.Closed, management.State);
     }
 
